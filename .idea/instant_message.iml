<?xml version="1.0" encoding="UTF-8"?>
<module type="CPP_MODULE" version="4">
  <component name="NewModuleRootManager">
    <content url="file://$MODULE_DIR$">
      <sourceFolder url="file://$MODULE_DIR$/message/src" isTestSource="false" />
      <sourceFolder url="file://$MODULE_DIR$/server/api/src" isTestSource="false" />
      <sourceFolder url="file://$MODULE_DIR$/server/balancer/src" isTestSource="false" />
      <sourceFolder url="file://$MODULE_DIR$/server/business/src" isTestSource="false" />
      <sourceFolder url="file://$MODULE_DIR$/server/common/src" isTestSource="false" />
      <sourceFolder url="file://$MODULE_DIR$/server/lib/src" isTestSource="false" />
      <sourceFolder url="file://$MODULE_DIR$/server/message/src" isTestSource="false" />
      <sourceFolder url="file://$MODULE_DIR$/server/mock/src" isTestSource="false" />
      <sourceFolder url="file://$MODULE_DIR$/server/replay/src" isTestSource="false" />
      <sourceFolder url="file://$MODULE_DIR$/server/scheduler/src" isTestSource="false" />
      <sourceFolder url="file://$MODULE_DIR$/server/persistance/src" isTestSource="false" />
      <sourceFolder url="file://$MODULE_DIR$/server/recorder/src" isTestSource="false" />
      <sourceFolder url="file://$MODULE_DIR$/client/src-tauri/src" isTestSource="false" />
      <sourceFolder url="file://$MODULE_DIR$/server/seqnum/src" isTestSource="false" />
<<<<<<< HEAD
      <excludeFolder url="file://$MODULE_DIR$/server/api/target" />
=======
>>>>>>> 8bf75ec8
      <excludeFolder url="file://$MODULE_DIR$/server/message/target" />
      <excludeFolder url="file://$MODULE_DIR$/server/business/target" />
      <excludeFolder url="file://$MODULE_DIR$/message/target" />
      <excludeFolder url="file://$MODULE_DIR$/client/src-tauri/.idea" />
      <excludeFolder url="file://$MODULE_DIR$/client/src-tauri/target" />
      <excludeFolder url="file://$MODULE_DIR$/client/.idea" />
      <excludeFolder url="file://$MODULE_DIR$/client/dist" />
      <excludeFolder url="file://$MODULE_DIR$/app/.idea" />
      <excludeFolder url="file://$MODULE_DIR$/app/dist" />
      <excludeFolder url="file://$MODULE_DIR$/business_bkp/venv/lib" />
      <excludeFolder url="file://$MODULE_DIR$/business_bkp/venv/include" />
      <excludeFolder url="file://$MODULE_DIR$/business_bkp/venv/bin" />
      <excludeFolder url="file://$MODULE_DIR$/old_client/src-tauri/.idea" />
      <excludeFolder url="file://$MODULE_DIR$/server/scheduler/target" />
      <excludeFolder url="file://$MODULE_DIR$/server/common/target" />
      <excludeFolder url="file://$MODULE_DIR$/server/mock/target" />
      <excludeFolder url="file://$MODULE_DIR$/server/lib/target" />
      <excludeFolder url="file://$MODULE_DIR$/server/persistance/target" />
      <excludeFolder url="file://$MODULE_DIR$/server/target" />
      <excludeFolder url="file://$MODULE_DIR$/server/balancer/target" />
      <excludeFolder url="file://$MODULE_DIR$/server/recorder/target" />
      <excludeFolder url="file://$MODULE_DIR$/server/replay/target" />
      <excludeFolder url="file://$MODULE_DIR$/old_client/.idea" />
      <excludeFolder url="file://$MODULE_DIR$/.idea/dataSources" />
      <excludeFolder url="file://$MODULE_DIR$/old_client/src-tauri/target" />
      <excludeFolder url="file://$MODULE_DIR$/server/redis-cluster/26379/data/appendonlydir" />
      <excludeFolder url="file://$MODULE_DIR$/server/redis-cluster/26380/data/appendonlydir" />
      <excludeFolder url="file://$MODULE_DIR$/server/redis-cluster/26381/data/appendonlydir" />
<<<<<<< HEAD
=======
      <excludeFolder url="file://$MODULE_DIR$/server/redis-cluster/26379/data/appendonlydir" />
>>>>>>> 8bf75ec8
      <excludeFolder url="file://$MODULE_DIR$/server/postgres/data/pg_stat" />
      <excludeFolder url="file://$MODULE_DIR$/server/postgres/data/pg_notify" />
      <excludeFolder url="file://$MODULE_DIR$/server/postgres/data/pg_stat_tmp" />
      <excludeFolder url="file://$MODULE_DIR$/server/postgres/data/pg_dynshmem" />
      <excludeFolder url="file://$MODULE_DIR$/server/postgres/data/pg_tblspc" />
      <excludeFolder url="file://$MODULE_DIR$/server/postgres/data/pg_wal" />
      <excludeFolder url="file://$MODULE_DIR$/server/postgres/data/pg_serial" />
      <excludeFolder url="file://$MODULE_DIR$/server/postgres/data/global" />
      <excludeFolder url="file://$MODULE_DIR$/server/postgres/data/pg_subtrans" />
      <excludeFolder url="file://$MODULE_DIR$/server/postgres/data/pg_xact" />
      <excludeFolder url="file://$MODULE_DIR$/server/postgres/data/pg_multixact" />
      <excludeFolder url="file://$MODULE_DIR$/server/postgres/data/pg_logical" />
      <excludeFolder url="file://$MODULE_DIR$/server/postgres/data/base" />
      <excludeFolder url="file://$MODULE_DIR$/server/postgres/data/pg_snapshots" />
      <excludeFolder url="file://$MODULE_DIR$/server/postgres/data/pg_commit_ts" />
      <excludeFolder url="file://$MODULE_DIR$/server/postgres/data/pg_twophase" />
      <excludeFolder url="file://$MODULE_DIR$/server/postgres/data/pg_replslot" />
    </content>
    <orderEntry type="inheritedJdk" />
    <orderEntry type="sourceFolder" forTests="false" />
  </component>
</module><|MERGE_RESOLUTION|>--- conflicted
+++ resolved
@@ -16,42 +16,35 @@
       <sourceFolder url="file://$MODULE_DIR$/server/recorder/src" isTestSource="false" />
       <sourceFolder url="file://$MODULE_DIR$/client/src-tauri/src" isTestSource="false" />
       <sourceFolder url="file://$MODULE_DIR$/server/seqnum/src" isTestSource="false" />
-<<<<<<< HEAD
+      <excludeFolder url="file://$MODULE_DIR$/server/message/target" />
+      <excludeFolder url="file://$MODULE_DIR$/app/.idea" />
+      <excludeFolder url="file://$MODULE_DIR$/app/dist" />
+      <excludeFolder url="file://$MODULE_DIR$/message/target" />
+      <excludeFolder url="file://$MODULE_DIR$/server/business/target" />
       <excludeFolder url="file://$MODULE_DIR$/server/api/target" />
-=======
->>>>>>> 8bf75ec8
-      <excludeFolder url="file://$MODULE_DIR$/server/message/target" />
-      <excludeFolder url="file://$MODULE_DIR$/server/business/target" />
-      <excludeFolder url="file://$MODULE_DIR$/message/target" />
+      <excludeFolder url="file://$MODULE_DIR$/business_bkp/venv/bin" />
+      <excludeFolder url="file://$MODULE_DIR$/business_bkp/venv/include" />
+      <excludeFolder url="file://$MODULE_DIR$/business_bkp/venv/lib" />
       <excludeFolder url="file://$MODULE_DIR$/client/src-tauri/.idea" />
       <excludeFolder url="file://$MODULE_DIR$/client/src-tauri/target" />
       <excludeFolder url="file://$MODULE_DIR$/client/.idea" />
       <excludeFolder url="file://$MODULE_DIR$/client/dist" />
-      <excludeFolder url="file://$MODULE_DIR$/app/.idea" />
-      <excludeFolder url="file://$MODULE_DIR$/app/dist" />
-      <excludeFolder url="file://$MODULE_DIR$/business_bkp/venv/lib" />
-      <excludeFolder url="file://$MODULE_DIR$/business_bkp/venv/include" />
-      <excludeFolder url="file://$MODULE_DIR$/business_bkp/venv/bin" />
+      <excludeFolder url="file://$MODULE_DIR$/server/balancer/target" />
+      <excludeFolder url="file://$MODULE_DIR$/server/common/target" />
       <excludeFolder url="file://$MODULE_DIR$/old_client/src-tauri/.idea" />
+      <excludeFolder url="file://$MODULE_DIR$/server/recorder/target" />
       <excludeFolder url="file://$MODULE_DIR$/server/scheduler/target" />
-      <excludeFolder url="file://$MODULE_DIR$/server/common/target" />
+      <excludeFolder url="file://$MODULE_DIR$/server/replay/target" />
+      <excludeFolder url="file://$MODULE_DIR$/server/target" />
+      <excludeFolder url="file://$MODULE_DIR$/server/lib/target" />
       <excludeFolder url="file://$MODULE_DIR$/server/mock/target" />
-      <excludeFolder url="file://$MODULE_DIR$/server/lib/target" />
+      <excludeFolder url="file://$MODULE_DIR$/old_client/.idea" />
       <excludeFolder url="file://$MODULE_DIR$/server/persistance/target" />
-      <excludeFolder url="file://$MODULE_DIR$/server/target" />
-      <excludeFolder url="file://$MODULE_DIR$/server/balancer/target" />
-      <excludeFolder url="file://$MODULE_DIR$/server/recorder/target" />
-      <excludeFolder url="file://$MODULE_DIR$/server/replay/target" />
-      <excludeFolder url="file://$MODULE_DIR$/old_client/.idea" />
+      <excludeFolder url="file://$MODULE_DIR$/old_client/src-tauri/target" />
       <excludeFolder url="file://$MODULE_DIR$/.idea/dataSources" />
-      <excludeFolder url="file://$MODULE_DIR$/old_client/src-tauri/target" />
-      <excludeFolder url="file://$MODULE_DIR$/server/redis-cluster/26379/data/appendonlydir" />
       <excludeFolder url="file://$MODULE_DIR$/server/redis-cluster/26380/data/appendonlydir" />
       <excludeFolder url="file://$MODULE_DIR$/server/redis-cluster/26381/data/appendonlydir" />
-<<<<<<< HEAD
-=======
       <excludeFolder url="file://$MODULE_DIR$/server/redis-cluster/26379/data/appendonlydir" />
->>>>>>> 8bf75ec8
       <excludeFolder url="file://$MODULE_DIR$/server/postgres/data/pg_stat" />
       <excludeFolder url="file://$MODULE_DIR$/server/postgres/data/pg_notify" />
       <excludeFolder url="file://$MODULE_DIR$/server/postgres/data/pg_stat_tmp" />
